package org.apache.lucene.index.codecs.mocksep;

/**
 * Licensed to the Apache Software Foundation (ASF) under one or more
 * contributor license agreements.  See the NOTICE file distributed with
 * this work for additional information regarding copyright ownership.
 * The ASF licenses this file to You under the Apache License, Version 2.0
 * (the "License"); you may not use this file except in compliance with
 * the License.  You may obtain a copy of the License at
 *
 *     http://www.apache.org/licenses/LICENSE-2.0
 *
 * Unless required by applicable law or agreed to in writing, software
 * distributed under the License is distributed on an "AS IS" BASIS,
 * WITHOUT WARRANTIES OR CONDITIONS OF ANY KIND, either express or implied.
 * See the License for the specific language governing permissions and
 * limitations under the License.
 */

import java.io.IOException;
import java.util.Set;

import org.apache.lucene.index.PerDocWriteState;
import org.apache.lucene.index.SegmentInfo;
import org.apache.lucene.index.SegmentWriteState;
import org.apache.lucene.index.SegmentReadState;
import org.apache.lucene.index.codecs.Codec;
import org.apache.lucene.index.codecs.DocValuesConsumer;
import org.apache.lucene.index.codecs.DefaultDocValuesProducer;
import org.apache.lucene.index.codecs.FieldsConsumer;
import org.apache.lucene.index.codecs.FieldsProducer;
import org.apache.lucene.index.codecs.FixedGapTermsIndexReader;
import org.apache.lucene.index.codecs.FixedGapTermsIndexWriter;
import org.apache.lucene.index.codecs.PerDocConsumer;
import org.apache.lucene.index.codecs.DefaultDocValuesConsumer;
import org.apache.lucene.index.codecs.PerDocValues;
import org.apache.lucene.index.codecs.PostingsReaderBase;
import org.apache.lucene.index.codecs.PostingsWriterBase;
import org.apache.lucene.index.codecs.BlockTermsReader;
import org.apache.lucene.index.codecs.BlockTermsWriter;
import org.apache.lucene.index.codecs.TermsIndexReaderBase;
import org.apache.lucene.index.codecs.TermsIndexWriterBase;
import org.apache.lucene.index.codecs.standard.StandardCodec;
import org.apache.lucene.index.codecs.sep.SepPostingsWriterImpl;
import org.apache.lucene.index.codecs.sep.SepPostingsReaderImpl;
import org.apache.lucene.store.Directory;
import org.apache.lucene.util.BytesRef;

/**
 * A silly codec that simply writes each file separately as
 * single vInts.  Don't use this (performance will be poor)!
 * This is here just to test the core sep codec
 * classes.
 */
public class MockSepCodec extends Codec {

  public MockSepCodec() {
    name = "MockSep";
  }

  @Override
  public FieldsConsumer fieldsConsumer(SegmentWriteState state) throws IOException {

    PostingsWriterBase postingsWriter = new SepPostingsWriterImpl(state, new MockSingleIntFactory());

    boolean success = false;
    TermsIndexWriterBase indexWriter;
    try {
      indexWriter = new FixedGapTermsIndexWriter(state);
      success = true;
    } finally {
      if (!success) {
        postingsWriter.close();
      }
    }

    success = false;
    try {
      FieldsConsumer ret = new BlockTermsWriter(indexWriter, state, postingsWriter);
      success = true;
      return ret;
    } finally {
      if (!success) {
        try {
          postingsWriter.close();
        } finally {
          indexWriter.close();
        }
      }
    }
  }

  @Override
  public FieldsProducer fieldsProducer(SegmentReadState state) throws IOException {

    PostingsReaderBase postingsReader = new SepPostingsReaderImpl(state.dir, state.segmentInfo,
        state.readBufferSize, new MockSingleIntFactory(), state.codecId);

    TermsIndexReaderBase indexReader;
    boolean success = false;
    try {
      indexReader = new FixedGapTermsIndexReader(state.dir,
                                                       state.fieldInfos,
                                                       state.segmentInfo.name,
                                                       state.termsIndexDivisor,
                                                       BytesRef.getUTF8SortedAsUnicodeComparator(),
                                                       state.codecId);
      success = true;
    } finally {
      if (!success) {
        postingsReader.close();
      }
    }

    success = false;
    try {
      FieldsProducer ret = new BlockTermsReader(indexReader,
                                                state.dir,
                                                state.fieldInfos,
                                                state.segmentInfo.name,
                                                postingsReader,
                                                state.readBufferSize,
                                                StandardCodec.TERMS_CACHE_SIZE,
                                                state.codecId);
      success = true;
      return ret;
    } finally {
      if (!success) {
        try {
          postingsReader.close();
        } finally {
          indexReader.close();
        }
      }
    }
  }

  @Override
<<<<<<< HEAD
  public void files(Directory dir, SegmentInfo segmentInfo, int codecId, Set<String> files) throws IOException {
    final String codecIdAsString = "" + codecId;
    SepPostingsReaderImpl.files(segmentInfo, codecIdAsString, files);
    BlockTermsReader.files(dir, segmentInfo, codecIdAsString, files);
    FixedGapTermsIndexReader.files(dir, segmentInfo, codecIdAsString, files);
    DefaultDocValuesConsumer.files(dir, segmentInfo, codecId, files);
=======
  public void files(Directory dir, SegmentInfo segmentInfo, String codecId, Set<String> files) throws IOException {
    SepPostingsReaderImpl.files(segmentInfo, codecId, files);
    BlockTermsReader.files(dir, segmentInfo, codecId, files);
    FixedGapTermsIndexReader.files(dir, segmentInfo, codecId, files);
>>>>>>> 3a9eae5a
  }

  @Override
  public void getExtensions(Set<String> extensions) {
    getSepExtensions(extensions);
    DefaultDocValuesConsumer.getDocValuesExtensions(extensions);
  }

  public static void getSepExtensions(Set<String> extensions) {
    SepPostingsWriterImpl.getExtensions(extensions);
    BlockTermsReader.getExtensions(extensions);
    FixedGapTermsIndexReader.getIndexExtensions(extensions);
  }
  
  @Override
  public PerDocConsumer docsConsumer(PerDocWriteState state) throws IOException {
    return new DefaultDocValuesConsumer(state, BytesRef.getUTF8SortedAsUnicodeComparator());
  }

  @Override
  public PerDocValues docsProducer(SegmentReadState state) throws IOException {
    return new DefaultDocValuesProducer(state.segmentInfo, state.dir, state.fieldInfos, state.codecId);
  }
}<|MERGE_RESOLUTION|>--- conflicted
+++ resolved
@@ -25,7 +25,6 @@
 import org.apache.lucene.index.SegmentWriteState;
 import org.apache.lucene.index.SegmentReadState;
 import org.apache.lucene.index.codecs.Codec;
-import org.apache.lucene.index.codecs.DocValuesConsumer;
 import org.apache.lucene.index.codecs.DefaultDocValuesProducer;
 import org.apache.lucene.index.codecs.FieldsConsumer;
 import org.apache.lucene.index.codecs.FieldsProducer;
@@ -136,19 +135,12 @@
   }
 
   @Override
-<<<<<<< HEAD
   public void files(Directory dir, SegmentInfo segmentInfo, int codecId, Set<String> files) throws IOException {
     final String codecIdAsString = "" + codecId;
     SepPostingsReaderImpl.files(segmentInfo, codecIdAsString, files);
     BlockTermsReader.files(dir, segmentInfo, codecIdAsString, files);
     FixedGapTermsIndexReader.files(dir, segmentInfo, codecIdAsString, files);
     DefaultDocValuesConsumer.files(dir, segmentInfo, codecId, files);
-=======
-  public void files(Directory dir, SegmentInfo segmentInfo, String codecId, Set<String> files) throws IOException {
-    SepPostingsReaderImpl.files(segmentInfo, codecId, files);
-    BlockTermsReader.files(dir, segmentInfo, codecId, files);
-    FixedGapTermsIndexReader.files(dir, segmentInfo, codecId, files);
->>>>>>> 3a9eae5a
   }
 
   @Override
