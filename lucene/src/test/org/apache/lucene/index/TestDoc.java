--- conflicted
+++ resolved
@@ -107,7 +107,7 @@
     public void testIndexAndMerge() throws Exception {
       StringWriter sw = new StringWriter();
       PrintWriter out = new PrintWriter(sw, true);
-      
+
       Directory directory = newFSDirectory(indexDir);
       IndexWriter writer = new IndexWriter(
           directory,
@@ -132,7 +132,7 @@
 
       SegmentInfo siMerge3 = merge(siMerge, siMerge2, "merge3", false);
       printSegment(out, siMerge3);
-      
+
       directory.close();
       out.close();
       sw.close();
@@ -166,7 +166,7 @@
 
       siMerge3 = merge(siMerge, siMerge2, "merge3", true);
       printSegment(out, siMerge3);
-      
+
       directory.close();
       out.close();
       sw.close();
@@ -199,18 +199,14 @@
       merger.merge();
       r1.close();
       r2.close();
-      
+
       final SegmentInfo info = new SegmentInfo(merged, si1.docCount + si2.docCount, si1.dir,
-<<<<<<< HEAD
-                                               useCompoundFile, merger.hasProx(), merger.getCodec());
-=======
                                                useCompoundFile, merger.fieldInfos().hasProx(), merger.getSegmentCodecs(),
                                                merger.fieldInfos().hasVectors());
->>>>>>> e18dcbf1
-      
+
       if (useCompoundFile) {
         Collection<String> filesToDelete = merger.createCompoundFile(merged + ".cfs", info);
-        for (final String fileToDelete : filesToDelete) 
+        for (final String fileToDelete : filesToDelete)
           si1.dir.deleteFile(fileToDelete);
       }
 
