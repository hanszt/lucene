/*
 * Licensed to the Apache Software Foundation (ASF) under one or more
 * contributor license agreements.  See the NOTICE file distributed with
 * this work for additional information regarding copyright ownership.
 * The ASF licenses this file to You under the Apache License, Version 2.0
 * (the "License"); you may not use this file except in compliance with
 * the License.  You may obtain a copy of the License at
 *
 *     http://www.apache.org/licenses/LICENSE-2.0
 *
 * Unless required by applicable law or agreed to in writing, software
 * distributed under the License is distributed on an "AS IS" BASIS,
 * WITHOUT WARRANTIES OR CONDITIONS OF ANY KIND, either express or implied.
 * See the License for the specific language governing permissions and
 * limitations under the License.
 */
package org.apache.solr.handler.dataimport;

<<<<<<< HEAD
import java.io.File;
import java.util.ArrayList;
import java.util.List;
import java.util.Map;

import org.apache.solr.request.LocalSolrQueryRequest;
import org.junit.BeforeClass;
import org.junit.Ignore;
import org.junit.Test;
=======
import org.junit.BeforeClass;
import org.junit.Ignore;
import org.junit.Test;
import org.apache.solr.request.LocalSolrQueryRequest;

import java.util.ArrayList;
import java.util.List;
import java.util.Map;
import java.io.File;
import java.nio.charset.StandardCharsets;
>>>>>>> f99edee7

/**
 * <p>
 * Test for DocBuilder using the test harness
 * </p>
 *
 *
 * @since solr 1.3
 */
public class TestDocBuilder2 extends AbstractDataImportHandlerTestCase {

  @BeforeClass
  public static void beforeClass() throws Exception {
    initCore("dataimport-solrconfig.xml", "dataimport-schema.xml");
  }

  @Test
  @SuppressWarnings("unchecked")
  public void testSingleEntity() throws Exception {
    List rows = new ArrayList();
    rows.add(createMap("id", "1", "desc", "one"));
    MockDataSource.setIterator("select * from x", rows.iterator());

    runFullImport(loadDataConfig("single-entity-data-config.xml"));

    assertQ(req("id:1"), "//*[@numFound='1']");
    
    assertTrue("Update request processor processAdd was not called", TestUpdateRequestProcessor.processAddCalled);
    assertTrue("Update request processor processCommit was not callled", TestUpdateRequestProcessor.processCommitCalled);
    assertTrue("Update request processor finish was not called", TestUpdateRequestProcessor.finishCalled);
  }

  @Test
  @SuppressWarnings("unchecked")
  public void testSingleEntity_CaseInsensitive() throws Exception {
    List rows = new ArrayList();
    rows.add(createMap("id", "1", "desC", "one"));
    MockDataSource.setIterator("select * from x", rows.iterator());

    runFullImport(dataConfigWithCaseInsensitiveFields);

    assertQ(req("id:1"), "//*[@numFound='1']");
    assertTrue("Start event listener was not called", StartEventListener.executed);
    assertTrue("End event listener was not called", EndEventListener.executed);
    assertTrue("Update request processor processAdd was not called", TestUpdateRequestProcessor.processAddCalled);
    assertTrue("Update request processor finish was not called", TestUpdateRequestProcessor.finishCalled);
  }

  @Test
  @SuppressWarnings("unchecked")
  public void testDynamicFields() throws Exception {
    List rows = new ArrayList();
    rows.add(createMap("id", "1", "desc", "one"));
    MockDataSource.setIterator("select * from x", rows.iterator());

    runFullImport(dataConfigWithDynamicTransformer);

    assertQ(req("id:1"), "//*[@numFound='1']");
    assertQ(req("dynamic_s:test"), "//*[@numFound='1']");
  }

  @Test
  @SuppressWarnings("unchecked")
  public void testRequestParamsAsVariable() throws Exception {
    List rows = new ArrayList();
    rows.add(createMap("id", "101", "desc", "ApacheSolr"));
    MockDataSource.setIterator("select * from books where category='search'", rows.iterator());

    LocalSolrQueryRequest request = lrf.makeRequest("command", "full-import",
            "debug", "on", "clean", "true", "commit", "true",
            "category", "search",
            "dataConfig", requestParamAsVariable);
    h.query("/dataimport", request);
    assertQ(req("desc:ApacheSolr"), "//*[@numFound='1']");
  }

  @Test
  @SuppressWarnings("unchecked")
  public void testRequestParamsAsFieldName() throws Exception {
    List rows = new ArrayList();
    rows.add(createMap("mypk", "101", "text", "ApacheSolr"));
    MockDataSource.setIterator("select * from x", rows.iterator());

    LocalSolrQueryRequest request = lrf.makeRequest("command", "full-import",
            "debug", "on", "clean", "true", "commit", "true",
            "mypk", "id", "text", "desc",
            "dataConfig", dataConfigWithTemplatizedFieldNames);
    h.query("/dataimport", request);
    assertQ(req("id:101"), "//*[@numFound='1']");
  }

  @Test
  @SuppressWarnings("unchecked")
  public void testContext() throws Exception {
    List rows = new ArrayList();
    rows.add(createMap("id", "1", "desc", "one"));
    MockDataSource.setIterator("select * from x", rows.iterator());

    runFullImport(loadDataConfig("data-config-with-transformer.xml"));
  }

  @Test
  @SuppressWarnings("unchecked")
  public void testSkipDoc() throws Exception {
    List rows = new ArrayList();
    rows.add(createMap("id", "1", "desc", "one"));
    rows.add(createMap("id", "2", "desc", "two", DocBuilder.SKIP_DOC, "true"));
    MockDataSource.setIterator("select * from x", rows.iterator());

    runFullImport(dataConfigWithDynamicTransformer);

    assertQ(req("id:1"), "//*[@numFound='1']");
    assertQ(req("id:2"), "//*[@numFound='0']");
  }

  @Test
  @SuppressWarnings("unchecked")
  public void testSkipRow() throws Exception {
    List rows = new ArrayList();
    rows.add(createMap("id", "1", "desc", "one"));
    rows.add(createMap("id", "2", "desc", "two", DocBuilder.SKIP_ROW, "true"));
    MockDataSource.setIterator("select * from x", rows.iterator());

    runFullImport(dataConfigWithDynamicTransformer);

    assertQ(req("id:1"), "//*[@numFound='1']");
    assertQ(req("id:2"), "//*[@numFound='0']");

    MockDataSource.clearCache();

    rows = new ArrayList();
    rows.add(createMap("id", "3", "desc", "one"));
    rows.add(createMap("id", "4", "desc", "two"));
    MockDataSource.setIterator("select * from x", rows.iterator());

    rows = new ArrayList();
    rows.add(createMap("name_s", "abcd"));
    MockDataSource.setIterator("3", rows.iterator());

    rows = new ArrayList();
    rows.add(createMap("name_s", "xyz", DocBuilder.SKIP_ROW, "true"));
    MockDataSource.setIterator("4", rows.iterator());

    runFullImport(dataConfigWithTwoEntities);
    assertQ(req("id:3"), "//*[@numFound='1']");
    assertQ(req("id:4"), "//*[@numFound='1']");
    assertQ(req("name_s:abcd"), "//*[@numFound='1']");
    assertQ(req("name_s:xyz"), "//*[@numFound='0']");
  }

  @Test
  @SuppressWarnings("unchecked")
  public void testStopTransform() throws Exception {
    List rows = new ArrayList();
    rows.add(createMap("id", "1", "desc", "one"));
    rows.add(createMap("id", "2", "desc", "two", "$stopTransform", "true"));
    MockDataSource.setIterator("select * from x", rows.iterator());

    runFullImport(dataConfigForSkipTransform);

    assertQ(req("id:1"), "//*[@numFound='1']");
    assertQ(req("id:2"), "//*[@numFound='1']");
    assertQ(req("name_s:xyz"), "//*[@numFound='1']");
  }

  @Test
  @SuppressWarnings("unchecked")
  public void testDeleteDocs() throws Exception {
    List rows = new ArrayList();
    rows.add(createMap("id", "1", "desc", "one"));
    rows.add(createMap("id", "2", "desc", "two"));
    rows.add(createMap("id", "3", "desc", "two", DocBuilder.DELETE_DOC_BY_ID, "2"));
    MockDataSource.setIterator("select * from x", rows.iterator());

    runFullImport(dataConfigForSkipTransform);

    assertQ(req("id:1"), "//*[@numFound='1']");
    assertQ(req("id:2"), "//*[@numFound='0']");
    assertQ(req("id:3"), "//*[@numFound='1']");

    assertTrue("Update request processor processDelete was not called", TestUpdateRequestProcessor.processDeleteCalled);
    assertTrue("Update request processor finish was not called", TestUpdateRequestProcessor.finishCalled);
    
    MockDataSource.clearCache();
    rows = new ArrayList();
    rows.add(createMap("id", "1", "desc", "one"));
    rows.add(createMap("id", "2", "desc", "one"));
    rows.add(createMap("id", "3", "desc", "two", DocBuilder.DELETE_DOC_BY_QUERY, "desc:one"));
    MockDataSource.setIterator("select * from x", rows.iterator());

    runFullImport(dataConfigForSkipTransform);

    assertQ(req("id:1"), "//*[@numFound='0']");
    assertQ(req("id:2"), "//*[@numFound='0']");
    assertQ(req("id:3"), "//*[@numFound='1']");
    
    assertTrue("Update request processor processDelete was not called", TestUpdateRequestProcessor.processDeleteCalled);
    assertTrue("Update request processor finish was not called", TestUpdateRequestProcessor.finishCalled);
    
    MockDataSource.clearCache();
    rows = new ArrayList();
    rows.add(createMap(DocBuilder.DELETE_DOC_BY_ID, "3"));
    MockDataSource.setIterator("select * from x", rows.iterator());
    runFullImport(dataConfigForSkipTransform, createMap("clean","false"));
    assertQ(req("id:3"), "//*[@numFound='0']");
    
    assertTrue("Update request processor processDelete was not called", TestUpdateRequestProcessor.processDeleteCalled);
    assertTrue("Update request processor finish was not called", TestUpdateRequestProcessor.finishCalled);
    
  }

  @Test
  @Ignore("Fix Me. See SOLR-4103.")
  public void testFileListEntityProcessor_lastIndexTime() throws Exception  {
<<<<<<< HEAD
    File tmpdir = File.createTempFile("test", "tmp", createTempDir());
=======
    File tmpdir = File.createTempFile("test", "tmp", dataDir);
    tmpdir.delete();
    tmpdir.mkdir();
    tmpdir.deleteOnExit();
>>>>>>> f99edee7

    Map<String, String> params = createMap("baseDir", tmpdir.getAbsolutePath());

    createFile(tmpdir, "a.xml", "a.xml".getBytes(StandardCharsets.UTF_8), true);
    createFile(tmpdir, "b.xml", "b.xml".getBytes(StandardCharsets.UTF_8), true);
    createFile(tmpdir, "c.props", "c.props".getBytes(StandardCharsets.UTF_8), true);
    runFullImport(dataConfigFileList, params);
    assertQ(req("*:*"), "//*[@numFound='3']");

    // Add a new file after a full index is done
    createFile(tmpdir, "t.xml", "t.xml".getBytes(StandardCharsets.UTF_8), false);
    runFullImport(dataConfigFileList, params);
    // we should find only 1 because by default clean=true is passed
    // and this particular import should find only one file t.xml
    assertQ(req("*:*"), "//*[@numFound='1']");
  }

  public static class MockTransformer extends Transformer {
    @Override
    public Object transformRow(Map<String, Object> row, Context context) {
      assertTrue("Context gave incorrect data source", context.getDataSource("mockDs") instanceof MockDataSource2);
      return row;
    }
  }

  public static class AddDynamicFieldTransformer extends Transformer  {
    @Override
    public Object transformRow(Map<String, Object> row, Context context) {
      // Add a dynamic field
      row.put("dynamic_s", "test");
      return row;
    }
  }

  public static class MockDataSource2 extends MockDataSource  {

  }

  public static class StartEventListener implements EventListener {
    public static boolean executed = false;

    @Override
    public void onEvent(Context ctx) {
      executed = true;
    }
  }

  public static class EndEventListener implements EventListener {
    public static boolean executed = false;

    @Override
    public void onEvent(Context ctx) {
      executed = true;
    }
  }

  private final String requestParamAsVariable = "<dataConfig>\n" +
          "    <dataSource type=\"MockDataSource\" />\n" +
          "    <document>\n" +
          "        <entity name=\"books\" query=\"select * from books where category='${dataimporter.request.category}'\">\n" +
          "            <field column=\"id\" />\n" +
          "            <field column=\"desc\" />\n" +
          "        </entity>\n" +
          "    </document>\n" +
          "</dataConfig>";

   private final String dataConfigWithDynamicTransformer = "<dataConfig> <dataSource type=\"MockDataSource\"/>\n" +
          "    <document>\n" +
          "        <entity name=\"books\" query=\"select * from x\"" +
           "                transformer=\"TestDocBuilder2$AddDynamicFieldTransformer\">\n" +
          "            <field column=\"id\" />\n" +
          "            <field column=\"desc\" />\n" +
          "        </entity>\n" +
          "    </document>\n" +
          "</dataConfig>";

  private final String dataConfigForSkipTransform = "<dataConfig> <dataSource  type=\"MockDataSource\"/>\n" +
          "    <document>\n" +
          "        <entity name=\"books\" query=\"select * from x\"" +
           "                transformer=\"TemplateTransformer\">\n" +
          "            <field column=\"id\" />\n" +
          "            <field column=\"desc\" />\n" +
          "            <field column=\"name_s\" template=\"xyz\" />\n" +
          "        </entity>\n" +
          "    </document>\n" +
          "</dataConfig>";

  private final String dataConfigWithTwoEntities = "<dataConfig><dataSource type=\"MockDataSource\"/>\n" +
          "    <document>\n" +
          "        <entity name=\"books\" query=\"select * from x\">" +
          "            <field column=\"id\" />\n" +
          "            <field column=\"desc\" />\n" +
          "            <entity name=\"authors\" query=\"${books.id}\">" +
          "               <field column=\"name_s\" />" +
          "            </entity>" +
          "        </entity>\n" +
          "    </document>\n" +
          "</dataConfig>";

  private final String dataConfigWithCaseInsensitiveFields = "<dataConfig> <dataSource  type=\"MockDataSource\"/>\n" +
          "    <document onImportStart=\"TestDocBuilder2$StartEventListener\" onImportEnd=\"TestDocBuilder2$EndEventListener\">\n" +
          "        <entity name=\"books\" query=\"select * from x\">\n" +
          "            <field column=\"ID\" />\n" +
          "            <field column=\"Desc\" />\n" +
          "        </entity>\n" +
          "    </document>\n" +
          "</dataConfig>";

  private final String dataConfigWithTemplatizedFieldNames = "<dataConfig><dataSource  type=\"MockDataSource\"/>\n" +
          "    <document>\n" +
          "        <entity name=\"books\" query=\"select * from x\">\n" +
          "            <field column=\"mypk\" name=\"${dih.request.mypk}\" />\n" +
          "            <field column=\"text\" name=\"${dih.request.text}\" />\n" +
          "        </entity>\n" +
          "    </document>\n" +
          "</dataConfig>";

  private final String dataConfigFileList = "<dataConfig>\n" +
          "\t<document>\n" +
          "\t\t<entity name=\"x\" processor=\"FileListEntityProcessor\" \n" +
          "\t\t\t\tfileName=\".*\" newerThan=\"${dih.last_index_time}\" \n" +
          "\t\t\t\tbaseDir=\"${dih.request.baseDir}\" transformer=\"TemplateTransformer\">\n" +
          "\t\t\t<field column=\"id\" template=\"${x.file}\" />\n" +
          "\t\t</entity>\n" +
          "\t</document>\n" +
          "</dataConfig>";
}<|MERGE_RESOLUTION|>--- conflicted
+++ resolved
@@ -16,7 +16,6 @@
  */
 package org.apache.solr.handler.dataimport;
 
-<<<<<<< HEAD
 import java.io.File;
 import java.util.ArrayList;
 import java.util.List;
@@ -26,18 +25,8 @@
 import org.junit.BeforeClass;
 import org.junit.Ignore;
 import org.junit.Test;
-=======
-import org.junit.BeforeClass;
-import org.junit.Ignore;
-import org.junit.Test;
-import org.apache.solr.request.LocalSolrQueryRequest;
-
-import java.util.ArrayList;
-import java.util.List;
-import java.util.Map;
-import java.io.File;
+
 import java.nio.charset.StandardCharsets;
->>>>>>> f99edee7
 
 /**
  * <p>
@@ -252,14 +241,7 @@
   @Test
   @Ignore("Fix Me. See SOLR-4103.")
   public void testFileListEntityProcessor_lastIndexTime() throws Exception  {
-<<<<<<< HEAD
     File tmpdir = File.createTempFile("test", "tmp", createTempDir());
-=======
-    File tmpdir = File.createTempFile("test", "tmp", dataDir);
-    tmpdir.delete();
-    tmpdir.mkdir();
-    tmpdir.deleteOnExit();
->>>>>>> f99edee7
 
     Map<String, String> params = createMap("baseDir", tmpdir.getAbsolutePath());
 
